--- conflicted
+++ resolved
@@ -199,7 +199,6 @@
     Ok(result)
 }
 
-<<<<<<< HEAD
 // Statics.
 
 static OPENAI_TOOLS: OnceLock<Vec<ToolDefinition>> = OnceLock::new();
@@ -236,10 +235,9 @@
             ),
         ]
     })
-=======
-        Ok(result)
-    }
-}
+}
+
+// Tests.
 
 #[cfg(test)]
 mod tests {
@@ -266,5 +264,4 @@
         let client = LlmClient { inner: Arc::new(mock) };
         client.generate_response("me", "dir", "ctx", "msg").await.unwrap();
     }
->>>>>>> 3be46841
 }